--- conflicted
+++ resolved
@@ -1,14 +1,8 @@
 {
   "name": "tileblaster",
-<<<<<<< HEAD
-  "version": "0.4.9",
-  "description": "pretty fast optimizing & compressing tile caching proxy",
-  "main": "lib/tileblaster.js",
-=======
   "version": "1.0.0",
   "description": "a quick and versatile map tile caching proxy",
   "main": "tileblaster.js",
->>>>>>> ea96c768
   "bin": {
     "tileblaster": "bin/tileblaster.js"
   },
@@ -26,35 +20,16 @@
   },
   "homepage": "https://github.com/yetzt/tileblaster#readme",
   "dependencies": {
-<<<<<<< HEAD
-    "dur": "^0.0.3",
-    "klaw": "^3.0.0",
-=======
     "colrz": "^0.0.5",
     "dur": "^1.0.1",
     "fs-xattr": "^0.3.1",
     "klaw": "^4.1.0",
->>>>>>> ea96c768
     "minimist": "^1.2.8",
     "node-watch": "^0.7.3",
     "phin": "^3.7.0",
     "quu": "^0.4.3"
   },
   "optionalDependencies": {
-<<<<<<< HEAD
-    "debug": "^4.3.4",
-    "jpck": "^1.0.2",
-    "node-zopfli": "^2.1.4",
-    "nsa": "^0.2",
-    "pnck": "^1.0.1",
-    "versatiles": "^0.3.0"
-  },
-  "engines": {
-    "node": ">= 10"
-  },
-  "os": [
-    "!win32"
-=======
     "fzstd": "^0.1.0",
     "js-mozjpeg": "^0.1.2",
     "mbg": "^0.0.2",
@@ -74,6 +49,5 @@
   ],
   "keywords": [
     "tileblaster", "tileserver", "map", "tiles", "tile", "mbtiles", "versatiles", "pmtiles", "server", "proxy", "cache", "vectortiles", "rastertiles", "mvt", "pbf"
->>>>>>> ea96c768
   ]
 }